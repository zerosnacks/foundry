use std::ops::{Deref, DerefMut};

use crate::{
    backend::DatabaseExt, Env, InspectorExt,
};
use alloy_evm::{
    eth::EthEvmContext,
    precompiles::{DynPrecompile, PrecompileInput, PrecompilesMap},
    Evm, EvmEnv,
};
use alloy_primitives::{Address, Bytes, TxKind, U256};
use foundry_fork_db::DatabaseError;
use revm::{
    context::{
<<<<<<< HEAD
        result::{EVMError, ExecutionResult, HaltReason, ResultAndState},
        BlockEnv, CfgEnv, Evm as RevmEvm, LocalContext, TxEnv,
=======
        result::{EVMError, ExecResultAndState, ExecutionResult, HaltReason, ResultAndState},
        BlockEnv, CfgEnv, ContextTr, CreateScheme, Evm as RevmEvm, JournalTr, LocalContext, TxEnv,
>>>>>>> b672ee2b
    },
    handler::{
        instructions::EthInstructions, EthFrame, EthPrecompiles, FrameResult, Handler, MainnetHandler,
    },
    inspector::InspectorHandler,
    interpreter::{
        interpreter::EthInterpreter, CallInput, CallInputs, CallOutcome, CallScheme,
        CallValue, CreateInputs, CreateOutcome, FrameInput, Gas, InstructionResult, InterpreterResult,
    },
<<<<<<< HEAD
    precompile::{PrecompileSpecId, Precompiles},
=======
    precompile::{
        secp256r1::{P256VERIFY, P256VERIFY_BASE_GAS_FEE},
        PrecompileSpecId, Precompiles,
    },
>>>>>>> b672ee2b
    primitives::hardfork::SpecId,
    Context, Journal,
};

pub fn new_evm_with_inspector<'i, 'db, I: InspectorExt + ?Sized>(
    db: &'db mut dyn DatabaseExt,
    env: Env,
    inspector: &'i mut I,
) -> FoundryEvm<'db, &'i mut I> {
    let ctx = EthEvmContext {
        journaled_state: {
            let mut journal = Journal::new_with_inner(db, Default::default());
            journal.set_spec_id(env.evm_env.cfg_env.spec);
            journal
        },
        block: env.evm_env.block_env,
        cfg: env.evm_env.cfg_env,
        tx: env.tx,
        chain: (),
        local: LocalContext::default(),
        error: Ok(()),
    };
    let spec = ctx.cfg.spec;

    let mut evm = FoundryEvm {
        inner: RevmEvm::new_with_inspector(
            ctx,
            inspector,
            EthInstructions::default(),
            get_precompiles(spec),
        ),
    };

    inject_precompiles(&mut evm);

    evm
}

pub fn new_evm_with_existing_context<'a>(
    ctx: EthEvmContext<&'a mut dyn DatabaseExt>,
    inspector: &'a mut dyn InspectorExt,
) -> FoundryEvm<'a, &'a mut dyn InspectorExt> {
    let spec = ctx.cfg.spec;

    let mut evm = FoundryEvm {
        inner: RevmEvm::new_with_inspector(
            ctx,
            inspector,
            EthInstructions::default(),
            get_precompiles(spec),
        ),
    };

    inject_precompiles(&mut evm);

    evm
}

/// Conditionally inject additional precompiles into the EVM context.
fn inject_precompiles(evm: &mut FoundryEvm<'_, impl InspectorExt>) {
    if evm.inspector().is_odyssey() {
        // P256VERIFY precompile for Odyssey network
        evm.precompiles_mut().apply_precompile(P256VERIFY.address(), |_| {
            // Create a wrapper function that adapts the new API
<<<<<<< HEAD
            let precompile_fn = |input: &[u8]| -> Result<_, _> {
                // P256VERIFY expects (input, gas_limit) but new API only provides input
                // Use a reasonable default gas limit for P256VERIFY
                const P256VERIFY_GAS: u64 = 3450;
                P256VERIFY.precompile()(input, P256VERIFY_GAS)
=======
            let precompile_fn = |input: PrecompileInput<'_>| -> Result<_, _> {
                P256VERIFY.precompile()(input.data, P256VERIFY_BASE_GAS_FEE)
>>>>>>> b672ee2b
            };
            Some(DynPrecompile::from(precompile_fn))
        });
    }
}

/// Get the precompiles for the given spec.
fn get_precompiles(spec: SpecId) -> PrecompilesMap {
    PrecompilesMap::from_static(
        EthPrecompiles {
            precompiles: Precompiles::new(PrecompileSpecId::from_spec_id(spec)),
            spec,
        }
        .precompiles,
    )
}

/// Get the call inputs for the CREATE2 factory.
fn get_create2_factory_call_inputs(
    salt: U256,
    inputs: &CreateInputs,
    deployer: Address,
) -> CallInputs {
    let calldata = [&salt.to_be_bytes::<32>()[..], &inputs.init_code[..]].concat();
    CallInputs {
        caller: inputs.caller,
        bytecode_address: deployer,
        target_address: deployer,
        scheme: CallScheme::Call,
        value: CallValue::Transfer(inputs.value),
        input: CallInput::Bytes(calldata.into()),
        gas_limit: inputs.gas_limit,
        is_static: false,
        return_memory_offset: 0..0,
    }
}

pub struct FoundryEvm<'db, I: InspectorExt> {
    #[allow(clippy::type_complexity)]
    pub inner: RevmEvm<
        EthEvmContext<&'db mut dyn DatabaseExt>,
        I,
        EthInstructions<EthInterpreter, EthEvmContext<&'db mut dyn DatabaseExt>>,
        PrecompilesMap,
<<<<<<< HEAD
        EthFrame,
=======
        EthFrame<EthInterpreter>,
>>>>>>> b672ee2b
    >,
}

impl<I: InspectorExt> FoundryEvm<'_, I> {
    pub fn run_execution(
        &mut self,
        frame: FrameInput,
    ) -> Result<FrameResult, EVMError<DatabaseError>> {
        // In Revm 26.0.1, we use the MainnetHandler for frame execution
        // The CREATE2 factory logic is now implemented in the Inspector via InspectorExt
        let mut handler: MainnetHandler<_, EVMError<DatabaseError>, _> = MainnetHandler::default();
        
        // Execute the frame using the standard handler
        match frame {
            FrameInput::Empty => {
                // Empty frame - return empty result
                Ok(FrameResult::Call(CallOutcome {
                    result: InterpreterResult {
                        result: InstructionResult::Stop,
                        output: Bytes::new(),
                        gas: Gas::new(0),
                    },
                    memory_offset: 0..0,
                }))
            }
            FrameInput::Call(call_inputs) => {
                // Set up the call context
                self.inner.ctx.tx.caller = call_inputs.caller;
                self.inner.ctx.tx.kind = 
                    TxKind::Call(call_inputs.bytecode_address);
                self.inner.ctx.tx.data = match call_inputs.input {
                    CallInput::Bytes(bytes) => bytes,
                    CallInput::SharedBuffer(_) => Bytes::new(), // SharedBuffer not supported in this context
                };
                self.inner.ctx.tx.value = match call_inputs.value {
                    CallValue::Transfer(value) => value,
                    CallValue::Apparent(value) => value,
                };
                self.inner.ctx.tx.gas_limit = call_inputs.gas_limit;
                
                let execution_result = handler.inspect_run(&mut self.inner)?;
                // Convert ExecutionResult to CallOutcome
                let interpreter_result = match execution_result {
                    ExecutionResult::Success { reason, gas_used, gas_refunded: _, logs: _, output } => {
                        InterpreterResult {
                            result: reason.into(),
                            output: match output {
                                revm::context::result::Output::Call(bytes) => bytes,
                                revm::context::result::Output::Create(bytes, _) => bytes,
                            },
                            gas: Gas::new(gas_used),
                        }
                    }
                    ExecutionResult::Revert { gas_used, output } => {
                        InterpreterResult {
                            result: InstructionResult::Revert,
                            output: output,
                            gas: Gas::new(gas_used),
                        }
                    }
                    ExecutionResult::Halt { reason, gas_used } => {
                        InterpreterResult {
                            result: reason.into(),
                            output: Bytes::new(),
                            gas: Gas::new(gas_used),
                        }
                    }
                };
                let call_outcome = CallOutcome {
                    result: interpreter_result,
                    memory_offset: 0..0, // Default memory offset
                };
                Ok(FrameResult::Call(call_outcome))
            }
            FrameInput::Create(create_inputs) => {
                // Set up the create context
                self.inner.ctx.tx.caller = create_inputs.caller;
                self.inner.ctx.tx.kind = TxKind::Create;
                self.inner.ctx.tx.data = create_inputs.init_code.clone();
                self.inner.ctx.tx.value = create_inputs.value;
                self.inner.ctx.tx.gas_limit = create_inputs.gas_limit;
                
                let execution_result = handler.inspect_run(&mut self.inner)?;
                
                // For CREATE2, the Inspector should handle factory logic via InspectorExt
                // Convert ExecutionResult to CreateOutcome
                let (interpreter_result, address) = match execution_result {
                    ExecutionResult::Success { reason, gas_used, gas_refunded: _, logs: _, output } => {
                        let (bytes, addr) = match output {
                            revm::context::result::Output::Call(bytes) => (bytes, None),
                            revm::context::result::Output::Create(bytes, address) => (bytes, address),
                        };
                        let result = InterpreterResult {
                            result: reason.into(),
                            output: bytes,
                            gas: Gas::new(gas_used),
                        };
                        (result, addr)
                    }
                    ExecutionResult::Revert { gas_used, output } => {
                        let result = InterpreterResult {
                            result: InstructionResult::Revert,
                            output: output,
                            gas: Gas::new(gas_used),
                        };
                        (result, None)
                    }
                    ExecutionResult::Halt { reason, gas_used } => {
                        let result = InterpreterResult {
                            result: reason.into(),
                            output: Bytes::new(),
                            gas: Gas::new(gas_used),
                        };
                        (result, None)
                    }
                };
                let create_outcome = CreateOutcome {
                    result: interpreter_result,
                    address,
                };
                Ok(FrameResult::Create(create_outcome))
            }
        }
    }
}

impl<'db, I: InspectorExt> Evm for FoundryEvm<'db, I> {
    type Precompiles = PrecompilesMap;
    type Inspector = I;
    type DB = &'db mut dyn DatabaseExt;
    type Error = EVMError<DatabaseError>;
    type HaltReason = HaltReason;
    type Spec = SpecId;
    type Tx = TxEnv;

    fn chain_id(&self) -> u64 {
        self.inner.ctx.cfg.chain_id
    }

    fn block(&self) -> &BlockEnv {
        &self.inner.block
    }

    fn db_mut(&mut self) -> &mut Self::DB {
        &mut self.inner.ctx.journaled_state.database
    }

    fn precompiles(&self) -> &Self::Precompiles {
        &self.inner.precompiles
    }

    fn precompiles_mut(&mut self) -> &mut Self::Precompiles {
        &mut self.inner.precompiles
    }

    fn inspector(&self) -> &Self::Inspector {
        &self.inner.inspector
    }

    fn inspector_mut(&mut self) -> &mut Self::Inspector {
        &mut self.inner.inspector
    }

    fn set_inspector_enabled(&mut self, _enabled: bool) {
        unimplemented!("FoundryEvm is always inspecting")
    }

    fn transact_raw(
        &mut self,
        tx: Self::Tx,
<<<<<<< HEAD
    ) -> Result<ResultAndState<Self::HaltReason>, Self::Error> {
        // TODO: Need to update transact_raw for new Revm 26.0.1 API
        // For now using direct execution without custom handler
        self.inner.ctx.tx = tx;
        let mut handler: MainnetHandler<_, EVMError<DatabaseError>, _> = MainnetHandler::default();
        let result = handler.inspect_run(&mut self.inner)?;
        
        // Convert ExecutionResult to ExecResultAndState
        use revm::context::result::ExecResultAndState;
        // Extract state from journaled_state
        let state = self.inner.ctx.journaled_state.finalize();
        Ok(ExecResultAndState { result, state })
=======
    ) -> Result<ExecutionResult<Self::HaltReason>, Self::Error> {
        self.inner.ctx.tx = tx;

        let mut handler = FoundryHandler::<_>::default();
        handler.inspect_run(&mut self.inner)
>>>>>>> b672ee2b
    }

    fn transact_system_call(
        &mut self,
        _caller: Address,
        _contract: Address,
        _data: Bytes,
    ) -> Result<ExecResultAndState<ExecutionResult>, Self::Error> {
        unimplemented!()
    }

    fn finish(self) -> (Self::DB, EvmEnv<Self::Spec>)
    where
        Self: Sized,
    {
        let Context { block: block_env, cfg: cfg_env, journaled_state, .. } = self.inner.ctx;

        (journaled_state.database, EvmEnv { block_env, cfg_env })
    }
}

impl<'db, I: InspectorExt> Deref for FoundryEvm<'db, I> {
    type Target = Context<BlockEnv, TxEnv, CfgEnv, &'db mut dyn DatabaseExt>;

    fn deref(&self) -> &Self::Target {
        &self.inner.ctx
    }
}

impl<I: InspectorExt> DerefMut for FoundryEvm<'_, I> {
    fn deref_mut(&mut self) -> &mut Self::Target {
        &mut self.inner.ctx
    }
}

pub struct FoundryHandler<'db, I: InspectorExt> {
    #[allow(clippy::type_complexity)]
    inner: MainnetHandler<
        RevmEvm<
            EthEvmContext<&'db mut dyn DatabaseExt>,
            I,
            EthInstructions<EthInterpreter, EthEvmContext<&'db mut dyn DatabaseExt>>,
            PrecompilesMap,
<<<<<<< HEAD
            EthFrame,
        >,
        EVMError<DatabaseError>,
        EthFrame,
=======
            EthFrame<EthInterpreter>,
        >,
        EVMError<DatabaseError>,
        EthFrame<EthInterpreter>,
>>>>>>> b672ee2b
    >,
    create2_overrides: Vec<(usize, CallInputs)>,
}

impl<I: InspectorExt> Default for FoundryHandler<'_, I> {
    fn default() -> Self {
        Self { inner: MainnetHandler::default(), create2_overrides: Vec::new() }
    }
}

impl<'db, I: InspectorExt> Handler for FoundryHandler<'db, I> {
    type Evm = RevmEvm<
        EthEvmContext<&'db mut dyn DatabaseExt>,
        I,
        EthInstructions<EthInterpreter, EthEvmContext<&'db mut dyn DatabaseExt>>,
        PrecompilesMap,
<<<<<<< HEAD
        EthFrame,
=======
        EthFrame<EthInterpreter>,
>>>>>>> b672ee2b
    >;
    type Error = EVMError<DatabaseError>;
    type HaltReason = HaltReason;

    // Handler trait has no required methods in Revm 26.0.1
}

impl<I: InspectorExt> InspectorHandler for FoundryHandler<'_, I> {
    type IT = EthInterpreter;

<<<<<<< HEAD
    // InspectorHandler trait has no required methods in Revm 26.0.1
}

impl<'db, I: InspectorExt> FoundryHandler<'db, I> {
    /// Run EVM with inspector support and CREATE2 factory logic
    pub fn inspect_run(&mut self, evm: &mut RevmEvm<EthEvmContext<&'db mut dyn DatabaseExt>, I, EthInstructions<EthInterpreter, EthEvmContext<&'db mut dyn DatabaseExt>>, PrecompilesMap, EthFrame>) -> Result<revm::context_interface::result::ExecutionResult, EVMError<DatabaseError>> {
        // TODO: In Revm 26.0.1, the execution model changed
        // We need to implement CREATE2 factory logic at the inspector level
        // rather than at the handler frame level
        
        // For now, delegate to MainnetHandler
        self.inner.inspect_run(evm)
    }
=======
    fn inspect_frame_call(
        &mut self,
        frame: &mut Self::Frame,
        evm: &mut Self::Evm,
    ) -> Result<FrameInitOrResult<Self::Frame>, Self::Error> {
        let frame_or_result = self.inner.inspect_frame_call(frame, evm)?;

        let ItemOrResult::Item(FrameInput::Create(inputs)) = &frame_or_result else {
            return Ok(frame_or_result)
        };

        let CreateScheme::Create2 { salt } = inputs.scheme else { return Ok(frame_or_result) };

        if !evm.inspector.should_use_create2_factory(&mut evm.ctx, &inputs) {
            return Ok(frame_or_result)
        }

        let gas_limit = inputs.gas_limit;

        // Get CREATE2 deployer.
        let create2_deployer = evm.inspector.create2_deployer();

        // Generate call inputs for CREATE2 factory.
        let call_inputs = get_create2_factory_call_inputs(salt, &inputs, create2_deployer);

        // Push data about current override to the stack.
        self.create2_overrides.push((evm.journal().depth(), call_inputs.clone()));

        // Sanity check that CREATE2 deployer exists.
        let code_hash = evm.journal().load_account(create2_deployer)?.info.code_hash;
        if code_hash == KECCAK_EMPTY {
            return Ok(ItemOrResult::Result(FrameResult::Call(CallOutcome {
                result: InterpreterResult {
                    result: InstructionResult::Revert,
                    output: Bytes::copy_from_slice(
                        format!("missing CREATE2 deployer: {create2_deployer}").as_bytes(),
                    ),
                    gas: Gas::new(gas_limit),
                },
                memory_offset: 0..0,
            })))
        } else if code_hash != DEFAULT_CREATE2_DEPLOYER_CODEHASH {
            return Ok(ItemOrResult::Result(FrameResult::Call(CallOutcome {
                result: InterpreterResult {
                    result: InstructionResult::Revert,
                    output: "invalid CREATE2 deployer bytecode".into(),
                    gas: Gas::new(gas_limit),
                },
                memory_offset: 0..0,
            })))
        }
>>>>>>> b672ee2b

    /// Run EVM without inspector
    pub fn run(&mut self, evm: &mut RevmEvm<EthEvmContext<&'db mut dyn DatabaseExt>, I, EthInstructions<EthInterpreter, EthEvmContext<&'db mut dyn DatabaseExt>>, PrecompilesMap, EthFrame>) -> Result<revm::context_interface::result::ExecutionResult, EVMError<DatabaseError>> {
        self.inner.run(evm)
    }
}<|MERGE_RESOLUTION|>--- conflicted
+++ resolved
@@ -1,43 +1,37 @@
 use std::ops::{Deref, DerefMut};
 
 use crate::{
-    backend::DatabaseExt, Env, InspectorExt,
+    backend::DatabaseExt, constants::DEFAULT_CREATE2_DEPLOYER_CODEHASH, Env, InspectorExt,
 };
+use alloy_consensus::constants::KECCAK_EMPTY;
 use alloy_evm::{
     eth::EthEvmContext,
     precompiles::{DynPrecompile, PrecompileInput, PrecompilesMap},
     Evm, EvmEnv,
 };
-use alloy_primitives::{Address, Bytes, TxKind, U256};
+use alloy_primitives::{Address, Bytes, U256};
 use foundry_fork_db::DatabaseError;
 use revm::{
     context::{
-<<<<<<< HEAD
-        result::{EVMError, ExecutionResult, HaltReason, ResultAndState},
-        BlockEnv, CfgEnv, Evm as RevmEvm, LocalContext, TxEnv,
-=======
         result::{EVMError, ExecResultAndState, ExecutionResult, HaltReason, ResultAndState},
         BlockEnv, CfgEnv, ContextTr, CreateScheme, Evm as RevmEvm, JournalTr, LocalContext, TxEnv,
->>>>>>> b672ee2b
     },
     handler::{
-        instructions::EthInstructions, EthFrame, EthPrecompiles, FrameResult, Handler, MainnetHandler,
+        instructions::EthInstructions, EthFrame, EthPrecompiles, FrameInitOrResult, FrameResult,
+        Handler, ItemOrResult, MainnetHandler,
     },
     inspector::InspectorHandler,
     interpreter::{
-        interpreter::EthInterpreter, CallInput, CallInputs, CallOutcome, CallScheme,
-        CallValue, CreateInputs, CreateOutcome, FrameInput, Gas, InstructionResult, InterpreterResult,
+        interpreter::EthInterpreter, return_ok, CallInput, CallInputs, CallOutcome, CallScheme,
+        CallValue, CreateInputs, CreateOutcome, FrameInput, Gas, InstructionResult,
+        InterpreterResult,
     },
-<<<<<<< HEAD
-    precompile::{PrecompileSpecId, Precompiles},
-=======
     precompile::{
         secp256r1::{P256VERIFY, P256VERIFY_BASE_GAS_FEE},
         PrecompileSpecId, Precompiles,
     },
->>>>>>> b672ee2b
     primitives::hardfork::SpecId,
-    Context, Journal,
+    Context, ExecuteEvm, Journal,
 };
 
 pub fn new_evm_with_inspector<'i, 'db, I: InspectorExt + ?Sized>(
@@ -47,7 +41,7 @@
 ) -> FoundryEvm<'db, &'i mut I> {
     let ctx = EthEvmContext {
         journaled_state: {
-            let mut journal = Journal::new_with_inner(db, Default::default());
+            let mut journal = Journal::new(db);
             journal.set_spec_id(env.evm_env.cfg_env.spec);
             journal
         },
@@ -97,19 +91,10 @@
 /// Conditionally inject additional precompiles into the EVM context.
 fn inject_precompiles(evm: &mut FoundryEvm<'_, impl InspectorExt>) {
     if evm.inspector().is_odyssey() {
-        // P256VERIFY precompile for Odyssey network
         evm.precompiles_mut().apply_precompile(P256VERIFY.address(), |_| {
             // Create a wrapper function that adapts the new API
-<<<<<<< HEAD
-            let precompile_fn = |input: &[u8]| -> Result<_, _> {
-                // P256VERIFY expects (input, gas_limit) but new API only provides input
-                // Use a reasonable default gas limit for P256VERIFY
-                const P256VERIFY_GAS: u64 = 3450;
-                P256VERIFY.precompile()(input, P256VERIFY_GAS)
-=======
             let precompile_fn = |input: PrecompileInput<'_>| -> Result<_, _> {
                 P256VERIFY.precompile()(input.data, P256VERIFY_BASE_GAS_FEE)
->>>>>>> b672ee2b
             };
             Some(DynPrecompile::from(precompile_fn))
         });
@@ -154,11 +139,7 @@
         I,
         EthInstructions<EthInterpreter, EthEvmContext<&'db mut dyn DatabaseExt>>,
         PrecompilesMap,
-<<<<<<< HEAD
-        EthFrame,
-=======
         EthFrame<EthInterpreter>,
->>>>>>> b672ee2b
     >,
 }
 
@@ -167,121 +148,16 @@
         &mut self,
         frame: FrameInput,
     ) -> Result<FrameResult, EVMError<DatabaseError>> {
-        // In Revm 26.0.1, we use the MainnetHandler for frame execution
-        // The CREATE2 factory logic is now implemented in the Inspector via InspectorExt
-        let mut handler: MainnetHandler<_, EVMError<DatabaseError>, _> = MainnetHandler::default();
-        
-        // Execute the frame using the standard handler
-        match frame {
-            FrameInput::Empty => {
-                // Empty frame - return empty result
-                Ok(FrameResult::Call(CallOutcome {
-                    result: InterpreterResult {
-                        result: InstructionResult::Stop,
-                        output: Bytes::new(),
-                        gas: Gas::new(0),
-                    },
-                    memory_offset: 0..0,
-                }))
-            }
-            FrameInput::Call(call_inputs) => {
-                // Set up the call context
-                self.inner.ctx.tx.caller = call_inputs.caller;
-                self.inner.ctx.tx.kind = 
-                    TxKind::Call(call_inputs.bytecode_address);
-                self.inner.ctx.tx.data = match call_inputs.input {
-                    CallInput::Bytes(bytes) => bytes,
-                    CallInput::SharedBuffer(_) => Bytes::new(), // SharedBuffer not supported in this context
-                };
-                self.inner.ctx.tx.value = match call_inputs.value {
-                    CallValue::Transfer(value) => value,
-                    CallValue::Apparent(value) => value,
-                };
-                self.inner.ctx.tx.gas_limit = call_inputs.gas_limit;
-                
-                let execution_result = handler.inspect_run(&mut self.inner)?;
-                // Convert ExecutionResult to CallOutcome
-                let interpreter_result = match execution_result {
-                    ExecutionResult::Success { reason, gas_used, gas_refunded: _, logs: _, output } => {
-                        InterpreterResult {
-                            result: reason.into(),
-                            output: match output {
-                                revm::context::result::Output::Call(bytes) => bytes,
-                                revm::context::result::Output::Create(bytes, _) => bytes,
-                            },
-                            gas: Gas::new(gas_used),
-                        }
-                    }
-                    ExecutionResult::Revert { gas_used, output } => {
-                        InterpreterResult {
-                            result: InstructionResult::Revert,
-                            output: output,
-                            gas: Gas::new(gas_used),
-                        }
-                    }
-                    ExecutionResult::Halt { reason, gas_used } => {
-                        InterpreterResult {
-                            result: reason.into(),
-                            output: Bytes::new(),
-                            gas: Gas::new(gas_used),
-                        }
-                    }
-                };
-                let call_outcome = CallOutcome {
-                    result: interpreter_result,
-                    memory_offset: 0..0, // Default memory offset
-                };
-                Ok(FrameResult::Call(call_outcome))
-            }
-            FrameInput::Create(create_inputs) => {
-                // Set up the create context
-                self.inner.ctx.tx.caller = create_inputs.caller;
-                self.inner.ctx.tx.kind = TxKind::Create;
-                self.inner.ctx.tx.data = create_inputs.init_code.clone();
-                self.inner.ctx.tx.value = create_inputs.value;
-                self.inner.ctx.tx.gas_limit = create_inputs.gas_limit;
-                
-                let execution_result = handler.inspect_run(&mut self.inner)?;
-                
-                // For CREATE2, the Inspector should handle factory logic via InspectorExt
-                // Convert ExecutionResult to CreateOutcome
-                let (interpreter_result, address) = match execution_result {
-                    ExecutionResult::Success { reason, gas_used, gas_refunded: _, logs: _, output } => {
-                        let (bytes, addr) = match output {
-                            revm::context::result::Output::Call(bytes) => (bytes, None),
-                            revm::context::result::Output::Create(bytes, address) => (bytes, address),
-                        };
-                        let result = InterpreterResult {
-                            result: reason.into(),
-                            output: bytes,
-                            gas: Gas::new(gas_used),
-                        };
-                        (result, addr)
-                    }
-                    ExecutionResult::Revert { gas_used, output } => {
-                        let result = InterpreterResult {
-                            result: InstructionResult::Revert,
-                            output: output,
-                            gas: Gas::new(gas_used),
-                        };
-                        (result, None)
-                    }
-                    ExecutionResult::Halt { reason, gas_used } => {
-                        let result = InterpreterResult {
-                            result: reason.into(),
-                            output: Bytes::new(),
-                            gas: Gas::new(gas_used),
-                        };
-                        (result, None)
-                    }
-                };
-                let create_outcome = CreateOutcome {
-                    result: interpreter_result,
-                    address,
-                };
-                Ok(FrameResult::Create(create_outcome))
-            }
-        }
+        let mut handler = FoundryHandler::<_>::default();
+
+        // Create first frame action
+        let frame = handler.inspect_first_frame_init(&mut self.inner, frame)?;
+        let frame_result = match frame {
+            ItemOrResult::Item(frame) => handler.inspect_run_exec_loop(&mut self.inner, frame)?,
+            ItemOrResult::Result(result) => result,
+        };
+
+        Ok(frame_result)
     }
 }
 
@@ -329,26 +205,11 @@
     fn transact_raw(
         &mut self,
         tx: Self::Tx,
-<<<<<<< HEAD
-    ) -> Result<ResultAndState<Self::HaltReason>, Self::Error> {
-        // TODO: Need to update transact_raw for new Revm 26.0.1 API
-        // For now using direct execution without custom handler
-        self.inner.ctx.tx = tx;
-        let mut handler: MainnetHandler<_, EVMError<DatabaseError>, _> = MainnetHandler::default();
-        let result = handler.inspect_run(&mut self.inner)?;
-        
-        // Convert ExecutionResult to ExecResultAndState
-        use revm::context::result::ExecResultAndState;
-        // Extract state from journaled_state
-        let state = self.inner.ctx.journaled_state.finalize();
-        Ok(ExecResultAndState { result, state })
-=======
     ) -> Result<ExecutionResult<Self::HaltReason>, Self::Error> {
         self.inner.ctx.tx = tx;
 
         let mut handler = FoundryHandler::<_>::default();
         handler.inspect_run(&mut self.inner)
->>>>>>> b672ee2b
     }
 
     fn transact_system_call(
@@ -392,17 +253,10 @@
             I,
             EthInstructions<EthInterpreter, EthEvmContext<&'db mut dyn DatabaseExt>>,
             PrecompilesMap,
-<<<<<<< HEAD
-            EthFrame,
-        >,
-        EVMError<DatabaseError>,
-        EthFrame,
-=======
             EthFrame<EthInterpreter>,
         >,
         EVMError<DatabaseError>,
         EthFrame<EthInterpreter>,
->>>>>>> b672ee2b
     >,
     create2_overrides: Vec<(usize, CallInputs)>,
 }
@@ -419,36 +273,53 @@
         I,
         EthInstructions<EthInterpreter, EthEvmContext<&'db mut dyn DatabaseExt>>,
         PrecompilesMap,
-<<<<<<< HEAD
-        EthFrame,
-=======
         EthFrame<EthInterpreter>,
->>>>>>> b672ee2b
     >;
     type Error = EVMError<DatabaseError>;
     type HaltReason = HaltReason;
 
-    // Handler trait has no required methods in Revm 26.0.1
+    fn frame_return_result(
+        &mut self,
+        frame: &mut Self::Frame,
+        evm: &mut Self::Evm,
+        result: <Self::Frame as revm::handler::Frame>::FrameResult,
+    ) -> Result<(), Self::Error> {
+        let result = if self
+            .create2_overrides
+            .last()
+            .is_some_and(|(depth, _)| *depth == evm.journal().depth)
+        {
+            let (_, call_inputs) = self.create2_overrides.pop().unwrap();
+            let FrameResult::Call(mut result) = result else {
+                unreachable!("create2 override should be a call frame");
+            };
+
+            // Decode address from output.
+            let address = match result.instruction_result() {
+                return_ok!() => Address::try_from(result.output().as_ref())
+                    .map_err(|_| {
+                        result.result = InterpreterResult {
+                            result: InstructionResult::Revert,
+                            output: "invalid CREATE2 factory output".into(),
+                            gas: Gas::new(call_inputs.gas_limit),
+                        };
+                    })
+                    .ok(),
+                _ => None,
+            };
+
+            FrameResult::Create(CreateOutcome { result: result.result, address })
+        } else {
+            result
+        };
+
+        self.inner.frame_return_result(frame, evm, result)
+    }
 }
 
 impl<I: InspectorExt> InspectorHandler for FoundryHandler<'_, I> {
     type IT = EthInterpreter;
 
-<<<<<<< HEAD
-    // InspectorHandler trait has no required methods in Revm 26.0.1
-}
-
-impl<'db, I: InspectorExt> FoundryHandler<'db, I> {
-    /// Run EVM with inspector support and CREATE2 factory logic
-    pub fn inspect_run(&mut self, evm: &mut RevmEvm<EthEvmContext<&'db mut dyn DatabaseExt>, I, EthInstructions<EthInterpreter, EthEvmContext<&'db mut dyn DatabaseExt>>, PrecompilesMap, EthFrame>) -> Result<revm::context_interface::result::ExecutionResult, EVMError<DatabaseError>> {
-        // TODO: In Revm 26.0.1, the execution model changed
-        // We need to implement CREATE2 factory logic at the inspector level
-        // rather than at the handler frame level
-        
-        // For now, delegate to MainnetHandler
-        self.inner.inspect_run(evm)
-    }
-=======
     fn inspect_frame_call(
         &mut self,
         frame: &mut Self::Frame,
@@ -500,10 +371,8 @@
                 memory_offset: 0..0,
             })))
         }
->>>>>>> b672ee2b
-
-    /// Run EVM without inspector
-    pub fn run(&mut self, evm: &mut RevmEvm<EthEvmContext<&'db mut dyn DatabaseExt>, I, EthInstructions<EthInterpreter, EthEvmContext<&'db mut dyn DatabaseExt>>, PrecompilesMap, EthFrame>) -> Result<revm::context_interface::result::ExecutionResult, EVMError<DatabaseError>> {
-        self.inner.run(evm)
+
+        // Return the created CALL frame instead
+        Ok(ItemOrResult::Item(FrameInput::Call(Box::new(call_inputs))))
     }
 }